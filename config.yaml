--- conflicted
+++ resolved
@@ -1,16 +1,9 @@
-<<<<<<< HEAD
-# Define accounts and passphrases (for solo mining only, NEVER put your passphrase here for pool mining)
-account_id_to_secret_phrase:
-  10282355196851764065: 'glad suffer red during single glow shut slam hill death lust although'  
-  1796535821016683299: 'stand rude those door invite reflection anywhere lace safe hidden fur horrible'  
-=======
 # PLEASE ONLY ENTER YOUR PASSPHRASE BELOW IF YOU ARE GOING TO MINE SOLO!
 # YOU DO NOT NEED TO ENTER YOUR PASSPHRASE FOR POOL MINING.
 # NEVER POST YOUR CONFIG.YAML INCLUDING YOUR PASSPHRASE TO ANY BOARD OR CHAT!
 account_id_to_secret_phrase:          # define accounts and passphrases for solo mining 
   10282355196851764065: 'glad suffer red during single glow shut slam hill death lust although'          # Bold's example wallet
   1796535821016683299: 'stand rude those door invite reflection anywhere lace safe hidden fur horrible'  # Johnny's example wallet
->>>>>>> e77fe01d
 
 # List of directories with your plot files, adjust to suit your disks
 plot_dirs:
@@ -19,16 +12,11 @@
   - '/mnt/hd1/plot/dir'       # Sample Linux directory
   - '/mnt/hd1/plot/dir'       # Sample Linux directory
 
-<<<<<<< HEAD
 url: 'https://pool.burstcoin.ro'      # mainnet pool
 #url: 'http://nivbox.co.uk:9000'      # testnet pool
 #url: 'http://localhost:8125'         # solo mining
 #url: 'http://localhost:8125'         # solo mining testnet
 #url: 'http://localhost:6876'         # solo mining testnet
-=======
-url: 'http://pool.burstcoin.ro:8080'  # pool mining (BMF pool as example)
-#url: 'http://127.0.0.1:8125'         # solo mining with local wallet
->>>>>>> e77fe01d
 
 hdd_reader_thread_count: 0            # default 0 (=auto: number of disks)
 hdd_use_direct_io: true               # default true
