--- conflicted
+++ resolved
@@ -27,34 +27,6 @@
         additional_headers: HashMap<String, String>,
         executor: TaskExecutor,
     ) -> RequestHandler {
-<<<<<<< HEAD
-        for secret_phrase in secret_phrases.values_mut() {
-            *secret_phrase = byte_serialize(secret_phrase.as_bytes()).collect();
-        }
-
-        let ua = "signum-miner/".to_owned() + crate_version!();
-
-        let mut headers = reqwest::header::HeaderMap::new();
-        headers.insert("User-Agent", ua.to_owned().parse().unwrap());
-        if send_proxy_details {
-            headers.insert("X-Capacity", total_size_gb.to_string().parse().unwrap());
-            headers.insert("X-Miner", ua.to_owned().parse().unwrap());
-            headers.insert(
-                "X-Minername",
-                hostname::get_hostname()
-                    .unwrap_or_else(|| "".to_owned())
-                    .parse()
-                    .unwrap(),
-            );
-            headers.insert(
-                "X-Plotfile",
-                ("signum-miner-proxy/".to_owned()
-                    + &*hostname::get_hostname().unwrap_or_else(|| "".to_owned()))
-                    .parse()
-                    .unwrap(),
-            );
-        }
-=======
         // TODO
         let proxy_details = if send_proxy_details {
             ProxyDetails::Enabled
@@ -70,7 +42,6 @@
             proxy_details,
             additional_headers,
         );
->>>>>>> e77fe01d
 
         let (tx_submit_data, rx_submit_nonce_data) = mpsc::unbounded();
         RequestHandler::handle_submissions(
